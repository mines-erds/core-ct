--- conflicted
+++ resolved
@@ -4,15 +4,12 @@
 from core_ct import importers
 import numpy as np
 import copy
-<<<<<<< HEAD
 import os
+import pytest
 
 
 tests_dir = os.path.dirname(os.path.realpath(__file__))
 scans_dir = os.path.join(tests_dir, "scans")
-=======
-import pytest
->>>>>>> 071f30e7
 
 
 def test_core():
@@ -279,7 +276,6 @@
         assert core.pixel_dimensions == (2.0, 4.0, 8.0)
 
 
-<<<<<<< HEAD
 def test_shape():
     """Tests the `shape` method on the `Core`."""
     # Create a couple of test cores
@@ -340,10 +336,8 @@
     # TODO: Update these tests to use the volume function once it gets merged in
     # Verify the volume is correct within various density ranges
     assert core.volume() == 64 * voxel_dimensions
-    assert core.volume(min_density=32) == 32 * voxel_dimensions
-    assert core.volume(max_density=15) == 16 * voxel_dimensions
-    assert core.volume(min_density=16, max_density=31) == 16 * voxel_dimensions
-=======
+
+
 def test_join():
     """Tests the `join` method on the `Core`."""
     # Define the target core for joining
@@ -384,5 +378,4 @@
 
     # Test that it works along another axis
     joined_invalid_axis = target.join(source_invalid_axis, axis=1)
-    assert joined_invalid_axis.pixel_array.shape == (2, 20, 8)
->>>>>>> 071f30e7
+    assert joined_invalid_axis.pixel_array.shape == (2, 20, 8)