"""Tests the `Core` class in the `core` module."""

from core_ct.core import Core
import numpy as np
import copy
import pytest


def test_core():
    """Tests that a `Core` object can be created successfully."""
    # Define the pixel array and pixel_dimensions
    pixel_array = np.zeros([2, 4, 8])
    pixel_dimensions = [2.0, 4.0, 8.0]

    # Create the core object
    core = Core(pixel_array=pixel_array, pixel_dimensions=pixel_dimensions)

    # Assert the core was created correctly
    np.testing.assert_equal(core.pixel_array, pixel_array)
    np.testing.assert_equal(core.pixel_dimensions, pixel_dimensions)


def test_slice():
    """Tests the `slice` method on the `Core`."""
    # Define the core
    core = Core(pixel_array=np.zeros([2, 4, 8]), pixel_dimensions=[2.0, 4.0, 8.0])

    # Take slice from each axis out of the core
    slice_0 = core.slice(axis=0, loc=0)
    slice_1 = core.slice(axis=1, loc=0)
    slice_2 = core.slice(axis=2, loc=0)

    # Check that the shape of each slice is correct
    assert slice_0.shape == (4, 8)
    assert slice_1.shape == (2, 8)
    assert slice_2.shape == (2, 4)


def test_swapaxes():
    """Tests the `slice` method on the `Core`."""
    # Define the core
    shape: list[int] = [2, 4, 8]
    pixel_array: np.ndarray = np.zeros(shape)
    counter: int = 0
    for x in range(shape[0]):
        for y in range(shape[1]):
            for z in range(shape[2]):
                pixel_array[x, y, z] = counter
                counter += 1

<<<<<<< HEAD
    core: Core = Core(
        pixel_array=copy.deepcopy(pixel_array), pixel_dimensions=[2.0, 4.0, 8.0]
    )
=======
    core: Core = Core(pixel_array=copy.deepcopy(pixel_array), 
                      pixel_dimensions=(2.0, 4.0, 8.0))
>>>>>>> 0893bdbe

    # Swap various axes
    core_xy: Core = core.swapaxes(0, 1)
    core_xz: Core = core.swapaxes(0, 2)
    core_yz: Core = core.swapaxes(1, 2)

    # Check that the swap operation worked correctly on pixel_array
    swap_xy: np.ndarray = np.swapaxes(pixel_array, 0, 1)
    assert core_xy.pixel_array.shape == swap_xy.shape
    assert np.array_equal(core_xy.pixel_array, swap_xy)
    swap_xz: np.ndarray = np.swapaxes(pixel_array, 0, 2)
    assert core_xz.pixel_array.shape == swap_xz.shape
    assert np.array_equal(core_xz.pixel_array, swap_xz)
    swap_yz: np.ndarray = np.swapaxes(pixel_array, 1, 2)
    assert core_yz.pixel_array.shape == swap_yz.shape
    assert np.array_equal(core_yz.pixel_array, swap_yz)

    # Check that pixel_dimensions were updated correctly
    assert core_xy.pixel_dimensions == (4.0, 2.0, 8.0)
    assert core_xz.pixel_dimensions == (8.0, 4.0, 2.0)
    assert core_yz.pixel_dimensions == (2.0, 8.0, 4.0)

    # Check that Core.swapaxes() raises exceptions correctly
    try:
        core.swapaxes(-1, 0)
        # if this line is reached, swapaxes failed to raise an exception
        assert False
    except ValueError:
        # ValueError was raised (expected behavior), make sure no data was altered
        assert np.array_equal(core.pixel_array, pixel_array)
        # Make sure pixel_dimensions weren't altered
        assert core.pixel_dimensions == (2.0, 4.0, 8.0)
    try:
        core.swapaxes(0, -1)
        # if this line is reached, swapaxes failed to raise an exception
        assert False
    except ValueError:
        # ValueError was raised (expected behavior), make sure no data was altered
        assert np.array_equal(core.pixel_array, pixel_array)
        # Make sure pixel_dimensions weren't altered
        assert core.pixel_dimensions == (2.0, 4.0, 8.0)
    try:
        core.swapaxes(3, 0)
        # if this line is reached, swapaxes failed to raise an exception
        assert False
    except ValueError:
        # ValueError was raised (expected behavior), make sure no data was altered
        assert np.array_equal(core.pixel_array, pixel_array)
        # Make sure pixel_dimensions weren't altered
        assert core.pixel_dimensions == (2.0, 4.0, 8.0)
    try:
        core.swapaxes(0, 3)
        # if this line is reached, swapaxes failed to raise an exception
        assert False
    except ValueError:
        # ValueError was raised (expected behavior), make sure no data was altered
        assert np.array_equal(core.pixel_array, pixel_array)
        # Make sure pixel_dimensions weren't altered
        assert core.pixel_dimensions == (2.0, 4.0, 8.0)


def test_flip():
    """Tests the `flip` method on the `Core`."""
    # Define the core
    shape: list[int] = [2, 4, 8]
    pixel_array: np.ndarray = np.zeros(shape)
    counter: int = 0
    for x in range(shape[0]):
        for y in range(shape[1]):
            for z in range(shape[2]):
                pixel_array[x, y, z] = counter
                counter += 1

<<<<<<< HEAD
    core: Core = Core(
        pixel_array=copy.deepcopy(pixel_array), pixel_dimensions=[2.0, 4.0, 8.0]
    )
=======
    core: Core = Core(pixel_array=copy.deepcopy(pixel_array), 
                      pixel_dimensions=(2.0, 4.0, 8.0))
>>>>>>> 0893bdbe

    # Flip various axes
    core_x: Core = core.flip(0)
    core_y: Core = core.flip(1)
    core_z: Core = core.flip(2)

    # Check that the flip operation worked correctly on pixel_array
    flip_x: np.ndarray = np.flip(pixel_array, 0)
    assert core_x.pixel_array.shape == flip_x.shape
    assert np.array_equal(core_x.pixel_array, flip_x)
    flip_y: np.ndarray = np.flip(pixel_array, 1)
    assert core_y.pixel_array.shape == flip_y.shape
    assert np.array_equal(core_y.pixel_array, flip_y)
    flip_z: np.ndarray = np.flip(pixel_array, 2)
    assert core_z.pixel_array.shape == flip_z.shape
    assert np.array_equal(core_z.pixel_array, flip_z)

    # Check that pixel_dimensions remained constant
    assert core_x.pixel_dimensions == (2.0, 4.0, 8.0)
    assert core_y.pixel_dimensions == (2.0, 4.0, 8.0)
    assert core_z.pixel_dimensions == (2.0, 4.0, 8.0)

    # Check that Core.rotate() raises exceptions correctly
    try:
        core.flip(-1)
        # if this line is reached, rotate failed to raise an exception
        assert False
    except ValueError:
        # ValueError was raised (expected behavior), make sure no data was altered
        assert np.array_equal(core.pixel_array, pixel_array)
        # Make sure pixel_dimensions weren't altered
        assert core.pixel_dimensions == (2.0, 4.0, 8.0)
    try:
        core.flip(3)
        # if this line is reached, rotate failed to raise an exception
        assert False
    except ValueError:
        # ValueError was raised (expected behavior), make sure no data was altered
        assert np.array_equal(core.pixel_array, pixel_array)
        # Make sure pixel_dimensions weren't altered
        assert core.pixel_dimensions == (2.0, 4.0, 8.0)


def test_rotate():
    """Tests the `rotate` method on the `Core`."""
    # Define the core
    shape: list[int] = [2, 4, 8]
    pixel_array: np.ndarray = np.zeros(shape)
    counter: int = 0
    for x in range(shape[0]):
        for y in range(shape[1]):
            for z in range(shape[2]):
                pixel_array[x, y, z] = counter
                counter += 1

<<<<<<< HEAD
    core: Core = Core(
        pixel_array=copy.deepcopy(pixel_array), pixel_dimensions=[2.0, 4.0, 8.0]
    )
=======
    core: Core = Core(pixel_array=copy.deepcopy(pixel_array), 
                      pixel_dimensions=(2.0, 4.0, 8.0))
>>>>>>> 0893bdbe

    # Rotate various axes
    core_x: Core = core.rotate(0, k=1)
    core_y: Core = core.rotate(1, k=1)
    core_z: Core = core.rotate(2, k=1)

    # Check that the flip operation worked correctly on pixel_array
    rot_x: np.ndarray = np.rot90(pixel_array, k=1, axes=(1, 2))
    assert core_x.pixel_array.shape == rot_x.shape
    assert np.array_equal(core_x.pixel_array, rot_x)
    rot_y: np.ndarray = np.rot90(pixel_array, k=1, axes=(0, 2))
    assert core_y.pixel_array.shape == rot_y.shape
    assert np.array_equal(core_y.pixel_array, rot_y)
    rot_z: np.ndarray = np.rot90(pixel_array, k=1, axes=(0, 1))
    assert core_z.pixel_array.shape == rot_z.shape
    assert np.array_equal(core_z.pixel_array, rot_z)

    # Check that pixel_dimensions were updated correctly
    assert core_x.pixel_dimensions == (2.0, 8.0, 4.0)
    assert core_y.pixel_dimensions == (8.0, 4.0, 2.0)
    assert core_z.pixel_dimensions == (4.0, 2.0, 8.0)

    # Rotate various axes with an even k
    core_x: Core = core.rotate(0, k=2)
    core_y: Core = core.rotate(1, k=2)
    core_z: Core = core.rotate(2, k=2)

    # Check that the flip operation worked correctly on pixel_array
    rot_x: np.ndarray = np.rot90(pixel_array, k=2, axes=(1, 2))
    assert core_x.pixel_array.shape == rot_x.shape
    assert np.array_equal(core_x.pixel_array, rot_x)
    rot_y: np.ndarray = np.rot90(pixel_array, k=2, axes=(0, 2))
    assert core_y.pixel_array.shape == rot_y.shape
    assert np.array_equal(core_y.pixel_array, rot_y)
    rot_z: np.ndarray = np.rot90(pixel_array, k=2, axes=(0, 1))
    assert core_z.pixel_array.shape == rot_z.shape
    assert np.array_equal(core_z.pixel_array, rot_z)

    # Check that pixel_dimensions were not changed
    assert core_x.pixel_dimensions == (2.0, 4.0, 8.0)
    assert core_y.pixel_dimensions == (2.0, 4.0, 8.0)
    assert core_z.pixel_dimensions == (2.0, 4.0, 8.0)

    # Rotate various axes clockwise
    core_x: Core = core.rotate(0, k=1, clockwise=True)
    core_y: Core = core.rotate(1, k=1, clockwise=True)
    core_z: Core = core.rotate(2, k=1, clockwise=True)

    # Check that the flip operation worked correctly on pixel_array
    rot_x: np.ndarray = np.rot90(pixel_array, k=-1, axes=(1, 2))
    assert core_x.pixel_array.shape == rot_x.shape
    assert np.array_equal(core_x.pixel_array, rot_x)
    rot_y: np.ndarray = np.rot90(pixel_array, k=-1, axes=(0, 2))
    assert core_y.pixel_array.shape == rot_y.shape
    assert np.array_equal(core_y.pixel_array, rot_y)
    rot_z: np.ndarray = np.rot90(pixel_array, k=-1, axes=(0, 1))
    assert core_z.pixel_array.shape == rot_z.shape
    assert np.array_equal(core_z.pixel_array, rot_z)

    # Check that pixel_dimensions were updated correctly
    assert core_x.pixel_dimensions == (2.0, 8.0, 4.0)
    assert core_y.pixel_dimensions == (8.0, 4.0, 2.0)
    assert core_z.pixel_dimensions == (4.0, 2.0, 8.0)

    # Check that Core.rotate() raises exceptions correctly
    try:
        core.rotate(-1)
        # if this line is reached, rotate failed to raise an exception
        assert False
    except ValueError:
        # ValueError was raised (expected behavior), make sure no data was altered
        assert np.array_equal(core.pixel_array, pixel_array)
        # Make sure pixel_dimensions weren't altered
        assert core.pixel_dimensions == (2.0, 4.0, 8.0)
    try:
        core.rotate(3)
        # if this line is reached, rotate failed to raise an exception
        assert False
    except ValueError:
        # ValueError was raised (expected behavior), make sure no data was altered
        assert np.array_equal(core.pixel_array, pixel_array)
        # Make sure pixel_dimensions weren't altered
<<<<<<< HEAD
        assert core.pixel_dimensions == [2.0, 4.0, 8.0]


def test_join():
    """Tests the `join` method on the `Core`."""
    # Define the target core for joining
    target = Core(np.zeros([2, 4, 8]), [2.0, 4.0, 8.0])
    # Define the source cores for joining
    source_valid = Core(np.zeros([2, 4, 8]), [2.0, 4.0, 8.0])
    source_invalid_dimensions = Core(np.zeros([2, 4, 8]), [8.0, 4.0, 2.0])
    source_invalid_axis = Core(np.zeros([2, 16, 8]), [2.0, 4.0, 8.0])

    # Join the cores together on each axis
    joined_valid_0 = target.join(source_valid, axis=0)
    joined_valid_1 = target.join(source_valid, axis=1)
    joined_valid_2 = target.join(source_valid, axis=2)

    # Assert the valid core joins together properly on each axis
    assert joined_valid_0.pixel_array.shape == (4, 4, 8)
    assert joined_valid_1.pixel_array.shape == (2, 8, 8)
    assert joined_valid_2.pixel_array.shape == (2, 4, 16)

    # Test that a negative axis can't be passed
    with pytest.raises(ValueError):
        target.join(source_valid, axis=-1)

    # Test that an axis greater than 2 can't be passed
    with pytest.raises(ValueError):
        target.join(source_valid, axis=3)

    # Test that the join method fails on invalid dimensions
    with pytest.raises(
        ValueError,
        match=r".*\[8.0, 4.0, 2.0\] != \[2.0, 4.0, 8.0\]",
    ):
        target.join(source_invalid_dimensions, axis=0)

    # Test that the join method fails with an invalid shape along an axis
    with pytest.raises(ValueError):
        target.join(source_invalid_axis, axis=0)

    # Test that it works along another axis
    joined_invalid_axis = target.join(source_invalid_axis, axis=1)
    assert joined_invalid_axis.pixel_array.shape == (2, 20, 8)
=======
        assert core.pixel_dimensions == (2.0, 4.0, 8.0)
>>>>>>> 0893bdbe
<|MERGE_RESOLUTION|>--- conflicted
+++ resolved
@@ -48,14 +48,9 @@
                 pixel_array[x, y, z] = counter
                 counter += 1
 
-<<<<<<< HEAD
     core: Core = Core(
-        pixel_array=copy.deepcopy(pixel_array), pixel_dimensions=[2.0, 4.0, 8.0]
+        pixel_array=copy.deepcopy(pixel_array), pixel_dimensions=(2.0, 4.0, 8.0)
     )
-=======
-    core: Core = Core(pixel_array=copy.deepcopy(pixel_array), 
-                      pixel_dimensions=(2.0, 4.0, 8.0))
->>>>>>> 0893bdbe
 
     # Swap various axes
     core_xy: Core = core.swapaxes(0, 1)
@@ -129,14 +124,9 @@
                 pixel_array[x, y, z] = counter
                 counter += 1
 
-<<<<<<< HEAD
     core: Core = Core(
-        pixel_array=copy.deepcopy(pixel_array), pixel_dimensions=[2.0, 4.0, 8.0]
+        pixel_array=copy.deepcopy(pixel_array), pixel_dimensions=(2.0, 4.0, 8.0)
     )
-=======
-    core: Core = Core(pixel_array=copy.deepcopy(pixel_array), 
-                      pixel_dimensions=(2.0, 4.0, 8.0))
->>>>>>> 0893bdbe
 
     # Flip various axes
     core_x: Core = core.flip(0)
@@ -192,14 +182,9 @@
                 pixel_array[x, y, z] = counter
                 counter += 1
 
-<<<<<<< HEAD
     core: Core = Core(
-        pixel_array=copy.deepcopy(pixel_array), pixel_dimensions=[2.0, 4.0, 8.0]
+        pixel_array=copy.deepcopy(pixel_array), pixel_dimensions=(2.0, 4.0, 8.0)
     )
-=======
-    core: Core = Core(pixel_array=copy.deepcopy(pixel_array), 
-                      pixel_dimensions=(2.0, 4.0, 8.0))
->>>>>>> 0893bdbe
 
     # Rotate various axes
     core_x: Core = core.rotate(0, k=1)
@@ -282,18 +267,17 @@
         # ValueError was raised (expected behavior), make sure no data was altered
         assert np.array_equal(core.pixel_array, pixel_array)
         # Make sure pixel_dimensions weren't altered
-<<<<<<< HEAD
-        assert core.pixel_dimensions == [2.0, 4.0, 8.0]
+        assert core.pixel_dimensions == (2.0, 4.0, 8.0)
 
 
 def test_join():
     """Tests the `join` method on the `Core`."""
     # Define the target core for joining
-    target = Core(np.zeros([2, 4, 8]), [2.0, 4.0, 8.0])
+    target = Core(np.zeros([2, 4, 8]), (2.0, 4.0, 8.0))
     # Define the source cores for joining
-    source_valid = Core(np.zeros([2, 4, 8]), [2.0, 4.0, 8.0])
-    source_invalid_dimensions = Core(np.zeros([2, 4, 8]), [8.0, 4.0, 2.0])
-    source_invalid_axis = Core(np.zeros([2, 16, 8]), [2.0, 4.0, 8.0])
+    source_valid = Core(np.zeros([2, 4, 8]), (2.0, 4.0, 8.0))
+    source_invalid_dimensions = Core(np.zeros([2, 4, 8]), (8.0, 4.0, 2.0))
+    source_invalid_axis = Core(np.zeros([2, 16, 8]), (2.0, 4.0, 8.0))
 
     # Join the cores together on each axis
     joined_valid_0 = target.join(source_valid, axis=0)
@@ -316,7 +300,7 @@
     # Test that the join method fails on invalid dimensions
     with pytest.raises(
         ValueError,
-        match=r".*\[8.0, 4.0, 2.0\] != \[2.0, 4.0, 8.0\]",
+        match=r".*\(8\.0, 4\.0, 2\.0\) != \(2\.0, 4\.0, 8\.0\)",
     ):
         target.join(source_invalid_dimensions, axis=0)
 
@@ -326,7 +310,4 @@
 
     # Test that it works along another axis
     joined_invalid_axis = target.join(source_invalid_axis, axis=1)
-    assert joined_invalid_axis.pixel_array.shape == (2, 20, 8)
-=======
-        assert core.pixel_dimensions == (2.0, 4.0, 8.0)
->>>>>>> 0893bdbe
+    assert joined_invalid_axis.pixel_array.shape == (2, 20, 8)