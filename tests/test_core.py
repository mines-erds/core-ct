--- conflicted
+++ resolved
@@ -292,16 +292,10 @@
     assert filtered_core.pixel_dimensions == core.pixel_dimensions
 
     # ensure that values left are only the filtered values
-<<<<<<< HEAD
     for i, row in enumerate(filtered_core.pixel_array):
         for j, col in enumerate(row):
             for brightness in col:
                 assert 3 <= brightness <= 8
-=======
-    for row in filtered_core.pixel_dimensions:
-        for col in row:
-            for num in col:
-                assert 3 <= num <= 8
 
 def test_join():
     """Tests the `join` method on the `Core`."""
@@ -343,5 +337,4 @@
 
     # Test that it works along another axis
     joined_invalid_axis = target.join(source_invalid_axis, axis=1)
-    assert joined_invalid_axis.pixel_array.shape == (2, 20, 8)
->>>>>>> bfef27b7
+    assert joined_invalid_axis.pixel_array.shape == (2, 20, 8)