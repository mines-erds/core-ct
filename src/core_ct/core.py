"""A class that abstracts the CT scan of a rock core."""

from __future__ import annotations
import numpy as np
from typing import Callable
<<<<<<< HEAD
from core_ct.slice import Slice
=======
from math import pow, sqrt
>>>>>>> ab267dd8


class Core:
    """
    Abstracts properties of a core CT-scan and methods for manipulating it.

    Attributes
    ----------
        data -- 3D numpy array of pixel data that make up the core
        pixel_dimensions -- tuple containing the dimensions of each pixel/voxel

    Methods
    -------
        slice(self, axis, loc) -- get a 2D slice of the core
    """

    def __init__(
        self,
        data: np.ndarray | list[float],
        pixel_dimensions: tuple[float, float, float] = (1.0, 1.0, 1.0),
    ):
        """
        Construct necessary attributes of a Core.

        Arguments:
        ---------
            data: 3D numpy array of pixel data that make up the core
            pixel_dimensions: tuple containing the dimensions of each pixel/voxel
        """
        self.pixel_dimensions: tuple[float, float, float] = pixel_dimensions

        # data must be in a numpy array for slicing methods to work
        if not isinstance(data, np.ndarray):
            self.data = np.array(data)
        else:
            self.data = data

    def slice(self, axis: int, loc: int) -> Slice:
        """
        Get a 2D `Slice` of the core at a specific location along an axis.

        Arguments:
        ---------
            axis: integer either 0,1,2 specifying which dimension to collapse:
                    0 corresponds to x-axis
                    1 corresponds to y-axis
                    2 corresponds to z-axis
            loc: integer value along the axis specifying the location to take the slice

        Returns:
        -------
            `Slice` object containing pixel data and dimensions 

        Raises:
        ------
            ValueError if axis is a value other than 0, 1, or 2
        """
        match axis:
            case 0:
                return Slice(data = self.data[loc], 
                            pixel_dimensions = (self.pixel_dimensions[1],
                                                self.pixel_dimensions[2])) # 0th and 1st
            case 1:
                return Slice(data = self.data[:, loc],
                            pixel_dimensions = (self.pixel_dimensions[0], 
                                                self.pixel_dimensions[2]))
            case 2:
                return Slice(data = self.data[:, :, loc], 
                            pixel_dimensions = (self.pixel_dimensions[0], 
                                                self.pixel_dimensions[1]))
            case _:
                raise ValueError("axis must be a value between 0 and 2 (inclusive)")

    def trim(self, axis: int, loc_start: int, loc_end: int | None = None) -> Core:
        """
        Reduces the dimensions of the core along a specified axis.

        Get a three-dimensional slice of the core scan by trimming off a specified
        amount on the requested axis. This function is symmetrical by default.

        Arguments:
        ---------
            axis: integer either 0,1,2 specifying which dimension to collapse:
                    0 corresponds to x-axis
                    1 corresponds to y-axis
                    2 corresponds to z-axis
            loc_start: specifies the amount to trim off the beginning.
            loc_end: specifies the amount to trim off the end.

        Returns:
        -------
            A new trimmed core object

        Raises:
        ------
            ValueError if axis is a value other than 0, 1, or 2
        """
        if loc_end is None:
            loc_end = loc_start

        match axis:
            case 0:
                new_data = self.data[
                    loc_start : len(self.data) - loc_end
                ]
            case 1:
                new_data = self.data[
                    :, loc_start : len(self.data[0]) - loc_end
                ]
            case 2:
                new_data = self.data[
                    :, :, loc_start : len(self.data[0, 0]) - loc_end
                ]
            case _:
                raise ValueError("axis must be a value between 0 and 2 (inclusive)")

        return Core(new_data, self.pixel_dimensions)

    def trim_by_percent(self, axis: int, percent_start: float,
                        percent_end: float | None = None) -> Core:
        """
        Reduces the dimensions of the core along a specified axis.

        Get a three-dimensional slice of the core scan by trimming off a percent
        on the requested axis. This function is symmetrical by default.

        Arguments:
        ---------
            axis: integer either 0,1,2 specifying which dimension to collapse:
                    0 corresponds to x-axis
                    1 corresponds to y-axis
                    2 corresponds to z-axis
            percent_start: percent to trim off the left side.
            percent_end: percent to trim off the right side.

        Returns:
        -------
            A new trimmed core object

        Raises:
        ------
            ValueError if axis is a value other than 0, 1, or 2
        """
        if percent_end is None:
            percent_end = percent_start

        if percent_start + percent_end > 1.0:
            raise ValueError("Percents must be a less than 1.0")

        if axis in [0, 1, 2]:
            loc_start = int(self.data.shape[axis] * percent_start)
            loc_end = int(self.data.shape[axis] * percent_end)
        else:
            raise ValueError("axis must be a value between 0 and 2 (inclusive)")

        return self.trim(axis, loc_start, loc_end)

    def trim_radial(self, axis: int, radius: float, x_center: int|None = None,
                    y_center: int|None = None, z_center: int|None = None) -> Core:
        """
        Trims the Core radially given an axis and a center.

        Replaces all data outside of the user specified area with NaN. Also reduces the
        size of `pixel_array` as much as possible.

        The user specifies a cylindrical shape by an `axis` and a center. For example, 
        if `axis` is set to `2` (z-axis) the user should specify the center via
        `x_center` and `y_center`. After trimming, every z-slice will only contain
        data within a circle of the given `radius` centered at (`x_center`, `y_center`).

        Parameters
        ----------
        axis : int
            axis to radially trim about
                0 corresponds to x-axis
                1 corresponds to y-axis
                2 corresponds to z-axis
        radius : float
            radius from given center to trim values outside of
        x_center : int
            index to center the cylinder on along the x-axis
        y_center : int
            index to center the cylinder on along the y-axis
        z_center : int
            index to center the cylinder on along the z-axis

        Returns
        -------
        Core
            A new trimmed core object

        Raises
        ------
            ValueError if axis is a value other than 0, 1, or 2
        """
        # figure out which axis we are testing the radius against
        dist_axis_1: int
        dist_axis_2: int
        match axis:
            case 0:
                dist_axis_1 = 1
                dist_axis_2 = 2
            case 1:
                dist_axis_1 = 0
                dist_axis_2 = 2
            case 2:
                dist_axis_1 = 0
                dist_axis_2 = 1
            case _:
                raise ValueError("axis must be a value between 0 and 2 (inclusive)")
        
        # clean up center inputs
        if x_center is None:
            x_center = int(self.pixel_array.shape[0] / 2)
        if y_center is None:
            y_center = int(self.pixel_array.shape[1] / 2)
        if z_center is None:
            z_center = int(self.pixel_array.shape[2] / 2)
        
        center: tuple[int, int, int] = (x_center, y_center, z_center)

        starts: list[int] = [0] * 3
        ends: list[int] = [0] * 3
        for ax in range(0, 3):
            if ax == axis:
                starts[ax] = 0
                ends[ax] = self.pixel_array.shape[ax]
                continue

            pixel_radius = int(radius / self.pixel_dimensions[ax])
            starts[ax] = int(max(center[ax] - pixel_radius, 0))
            ends[ax] = int(min(center[ax] + pixel_radius, 
                               self.pixel_array.shape[ax])) + 1

        # must create a copy instead of a view because we are destructively modifying
        # data during the filter step
        pixel_array: np.ndarray = self.pixel_array[
            starts[0]:ends[0], starts[1]:ends[1], starts[2]:ends[2]
        ].copy()
        
        # should calculate radius in terms of our new reduced matrix, move center 
        # accordingly
        center = (
            center[0] - starts[0], center[1] - starts[1], center[2] - starts[2]
        )

        # filter out all data outside of the radius
        for x in range(pixel_array.shape[0]):
            for y in range(pixel_array.shape[1]):
                for z in range(pixel_array.shape[2]):
                    pos: tuple[int, int, int] = (x, y, z)
                    dist_1: float = (center[dist_axis_1] - pos[dist_axis_1]) \
                                    * self.pixel_dimensions[dist_axis_1]
                    dist_2: float = (center[dist_axis_2] - pos[dist_axis_2]) \
                                    * self.pixel_dimensions[dist_axis_2]
                    dist: float = sqrt(pow(dist_1, 2) + pow(dist_2, 2))

                    if dist > radius:
                        pixel_array[pos] = np.nan

        return Core(pixel_array=pixel_array, pixel_dimensions=self.pixel_dimensions)

    def swapaxes(self, axis1: int, axis2: int) -> Core:
        """
        Create a new `Core` object with swapped axes and updated pixel dimensions.

        Arguments:
        ---------
            axis1: integer specifying the first axis (0, 1, or 2)
                    0: x-axis
                    1: y-axis
                    2: z-axis
            axis2: integer specifying the second axis (0, 1, or 2)
                    0: x-axis
                    1: y-axis
                    2: z-axis

        Returns:
        -------
            New Core object containing swapped data and updated pixel dimensions

        Raises:
        ------
            ValueError if axes are values other than 0, 1, or 2
        """
        # make sure axis inputs are valid
        if axis1 < 0 or axis1 > 2:
            raise ValueError("axis1 must be a value between 0 and 2 (inclusive)")
        if axis2 < 0 or axis2 > 2:
            raise ValueError("axis2 must be a value between 0 and 2 (inclusive)")

        # swap axes in data array
        data = np.swapaxes(self.data, axis1, axis2)

        # swap values in pixel dimensions
        pixel_dimensions: list[float] = list(self.pixel_dimensions)
        pixel_dimensions[axis1] = self.pixel_dimensions[axis2]
        pixel_dimensions[axis2] = self.pixel_dimensions[axis1]

        # return new Core containing transformed data
        return Core(data=data, pixel_dimensions=tuple(pixel_dimensions))

    def flip(self, axis: int) -> Core:
        """
        Create a new `Core` object with data reversed along the given axis.

        Arguments:
        ---------
            axis: integer specifying which axis to reverse (0, 1, or 2)
                    0: x-axis
                    1: y-axis
                    2: z-axis

        Returns:
        -------
            New Core object containing flipped data

        Raises:
        ------
            ValueError if axis is a value other than 0, 1, or 2
        """
        # make sure axis inputs are valid
        if axis < 0 or axis > 2:
            raise ValueError("axis must be a value between 0 and 2 (inclusive)")

        # swap axes in data array
        data = np.flip(self.data, axis)

        # return new Core containing transformed data
        return Core(data=data, pixel_dimensions=self.pixel_dimensions)

    def rotate(self, axis: int, k: int = 1, clockwise: bool = False) -> Core:
        """
        Create a new `Core` object with data rotated 90 degrees about `axis` `k` times.

        Rotates counter-clockwise by default, set `clockwise` to `True` to rotate
        clockwise instead.

        Arguments:
        ---------
            axis: integer specifying which axis to rotate about (0, 1, or 2)
                    0: x-axis
                    1: y-axis
                    2: z-axis
            k: number of times to rotate data 90 degrees
            clockwise: whether or not to rotate clockwise instead of counter-clockwise

        Returns:
        -------
            New Core object containing rotated data and pixel dimensions

        Raises:
        ------
            ValueError if axis is a value other than 0, 1, or 2
        """
        # make sure axis inputs are valid
        if axis < 0 or axis > 2:
            raise ValueError("axis must be a value between 0 and 2 (inclusive)")

        # handle clockwise/counter-clockwise conversion
        if clockwise:
            k = -k

        # figure out which axis to use in call to numpy.rot90()
        axis1: int
        axis2: int

        match axis:
            case 0:
                axis1 = 1
                axis2 = 2
            case 1:
                axis1 = 0
                axis2 = 2
            case 2:
                axis1 = 0
                axis2 = 1

        data = np.rot90(self.data, k=k, axes=(axis1, axis2))

        # correcting pixel_dimensions below the rot90 call so pixel_dimensions won't
        # be messed up if rot90 fails

        # figure out how to modify pixel_dimensions
        # if k is even, the array is being rotated by a factor of 180 degrees so we
        # don't need to worry about switching dimensions
        pixel_dimensions: list[float] = list(self.pixel_dimensions)
        if k % 2 != 0:
            # swap dimensions of correct axes
            pixel_dimensions[axis1] = self.pixel_dimensions[axis2]
            pixel_dimensions[axis2] = self.pixel_dimensions[axis1]

        # return new Core with transformed data
        return Core(data=data, pixel_dimensions=tuple(pixel_dimensions))

    def chunk(self, x1=0, y1=0, z1=0, x2=None, y2=None, z2=None) -> Core:
        """
        Get a three-dimensional section of the core scan.

        Arguments:
        ---------
            x1: the starting x position for the chunk to be taken
            y1: the starting y position for the chunk to be taken
            z1: the starting z position for the chunk to be taken
            x2: the ending x position for the chunk to be taken
            y2: the ending y position for the chunk to be taken
            z2: the ending z position for the chunk to be taken

        Returns:
        -------
            New core object containing the specified chunk of the old core
        """
        if x2 is None:
            x2 = len(self.data)
        if y2 is None:
            y2 = len(self.data[0])
        if z2 is None:
            z2 = len(self.data[0, 0])

        # Make sure that the first value smaller
        if x2 < x1:
            temp = x1
            x1 = x2
            x2 = temp
        if y2 < y1:
            temp = y1
            y1 = y2
            y2 = temp
        if z2 < z1:
            temp = z1
            z1 = z2
            z2 = temp

        new_core = Core(self.data[x1:x2, y1:y2, z1:z2], self.pixel_dimensions)
        return new_core

    def shape(self) -> tuple[int, int, int]:
        """
        Get the dimensions of the pixel array of the core scan.

        Arguments:
        ---------
            none

        Returns:
        -------
            The pixel dimensions of the core scan.
        """
        return self.data.shape

    def dimensions(self) -> tuple[float, float, float]:
        """
        Get the dimensions of the scan in mm.

        Arguments:
        ---------
            none

        Returns:
        -------
            A three-element tuple containing the dimensions of the scan in mm.
        """
        return tuple(
            size * dimension
            for size, dimension in zip(self.data.shape, self.pixel_dimensions)
        )

    def volume(self) -> float:
        """
        Approximates the core volume in mm; ignores any NaN values.

        Arguments:
        ---------
            None

        Returns:
        -------
            The approximate volume of the core in cubic mm ignoring NaN values.
        """
        # Calculate the volume of a voxel
        voxel_volume = (
            self.pixel_dimensions[0]
            * self.pixel_dimensions[1]
            * self.pixel_dimensions[2]
        )

        # Count the number of voxels within the density range
        valid_voxels = (~np.isnan(self.data)).sum()

        return valid_voxels * voxel_volume

    def filter(self, brightness_filter: Callable[[float], bool]) -> Core:
        """
        Get section of the core that only contains the specified brightness values.

        Arguments:
        ---------
            brightness_filter: lambda function that defines what will be filtered out.
                               Function must either return false if the value should
                               not be included or true if the value should be included.

        Returns:
        -------
            New core object with only the specified brightness values left,
            everything else is set to nan.
        """
        core_filtered = self.data.copy()
        for i, row in enumerate(self.data):
            for j, col in enumerate(row):
                for k, brightness in enumerate(col):
                    if brightness_filter(brightness):
                        core_filtered[i][j][k] = self.data[i][j][k]
                    else:
                        core_filtered[i][j][k] = np.nan

        new_core = Core(core_filtered, self.pixel_dimensions)
        return new_core

    def join(self, core: Core, axis: int = 0) -> Core:
        """
        Join a core to the current core on a specified axis.

        Arguments:
        ---------
            core: the `Core` object to join with the current core
            axis: integer specifying which axis to join the cores on
                    0: x-axis
                    1: y-axis
                    2: z-axis

        Returns:
        -------
            New core object made up of the two joined arrays

        Raises:
        ------
            ValueError if axis is a value other than 0, 1, or 2
            ValueError if the `pixel_dimensions` of the cores don't match
            ValueError if the shapes of the cores along an axis don't match
        """
        # Check that the axis values are valid
        if axis < 0 or axis > 2:
            raise ValueError("axis must be a value between 0 and 2 (inclusive)")

        # Check that the pixel dimensions match between the two cores
        if core.pixel_dimensions != self.pixel_dimensions:
            raise ValueError(
                "the core's pixel dimensions must match, {source} != {target}".format(
                    source=core.pixel_dimensions, target=self.pixel_dimensions
                )
            )

        # Join the two data arrays together
        joined_data = np.append(self.data, core.data, axis=axis)

        return Core(joined_data, self.pixel_dimensions)<|MERGE_RESOLUTION|>--- conflicted
+++ resolved
@@ -3,11 +3,8 @@
 from __future__ import annotations
 import numpy as np
 from typing import Callable
-<<<<<<< HEAD
 from core_ct.slice import Slice
-=======
 from math import pow, sqrt
->>>>>>> ab267dd8
 
 
 class Core:
