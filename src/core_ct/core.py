--- conflicted
+++ resolved
@@ -328,7 +328,6 @@
         new_core = Core(self.pixel_array[x1:x2, y1:y2, z1:z2], self.pixel_dimensions)
         return new_core
 
-<<<<<<< HEAD
     def shape(self) -> tuple[int, int, int]:
         """
         Get the dimensions of the pixel array of the core scan.
@@ -383,7 +382,6 @@
         valid_voxels = (~np.isnan(self.pixel_array)).sum()
 
         return valid_voxels * voxel_volume
-=======
     def filter(self, brightness_filter: Callable[[float], bool]) -> Core:
         """
         Get section of the core that only contains the specified brightness values.
@@ -410,7 +408,6 @@
 
         new_core = Core(core_filtered, self.pixel_dimensions)
         return new_core
->>>>>>> 10bf1dfb
 
     def join(self, core: Core, axis: int = 0) -> Core:
         """
