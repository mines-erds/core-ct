--- conflicted
+++ resolved
@@ -17,14 +17,7 @@
 pydicom = "^2.4.3"
 matplotlib = "^3.8.0"
 pandas = "^2.1.1"
-<<<<<<< HEAD
-pillow = "^10.0.1"
-pandas-stubs = "^2.1.1.230928"
-types-pillow = "^10.0.0.3"
 ipympl = "^0.9.3"
-=======
-sphinx-wagtail-theme = "^6.1.1"
->>>>>>> e47351bc
 
 
 [tool.poetry.group.dev.dependencies]
@@ -35,6 +28,7 @@
 sphinx = "^7.2.6"
 sphinx-copybutton = "^0.5.2"
 myst-parser = "^2.0.0"
+sphinx-wagtail-theme = "^6.1.1"
 
 [build-system]
 requires = ["poetry-core"]
