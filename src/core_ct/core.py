--- conflicted
+++ resolved
@@ -67,67 +67,48 @@
             case 2:
                 return self.pixel_array[:, :, loc]
             case _:
-<<<<<<< HEAD
-                raise ValueError("axis must be a value between 0 and 2 (inclusive)")
-
-    def swapaxes(self, axis1: int, axis2: int) -> None:
-        """
-        Swaps two axes of pixel_array
-
-        Parameters:
-            axis1 -- integer either 0,1,2 specifying one axis to swap:
-                    0 corresponds to x-axis
-                    1 corresponds to y-axis
-                    2 corresponds to z-axis
-            axis2 -- integer either 0,1,2 specifying the second axis to swap:
-                    0 corresponds to x-axis
-                    1 corresponds to y-axis
-                    2 corresponds to z-axis
-
-        Returns:
-            None
-
-        Raises:
-            Exception if axes are values other than 0, 1, or 2
-        """
-        # make sure axis inputs are valid
-        if axis1 < 0 or axis1 > 2:
-            raise ValueError("axis1 must be a value between 0 and 2 (inclusive)")
-        if axis2 < 0 or axis2 > 2:
-            raise ValueError("axis2 must be a value between 0 and 2 (inclusive)")
-        
-        # swap axes in pixel array
-        self.pixel_array.swap_axes(axis1, axis2)
-
-        # swap values in pixel dimensions
-        temp = self.pixel_dimensions[axis1]
-        self.pixel_dimensions[axis1] = self.pixel_dimensions[axis2]
-        self.pixel_dimensions[axis2] = temp
-
-    def flip(self, axis: int) -> None:
-        """
-        Flips pixel_array on a given axis
-
-        Parameters:
-            axis -- integer either 0,1,2 specifying one axis to swap:
-                    0 corresponds to x-axis
-                    1 corresponds to y-axis
-                    2 corresponds to z-axis
-
-        Returns:
-            None
-
-        Raises:
-            Exception if axis is a value other than 0, 1, or 2
-        """
-        # make sure axis inputs are valid
-        if axis < 0 or axis > 2:
-            raise ValueError("axis must be a value between 0 and 2 (inclusive)")
-        
-        # swap axes in pixel array
-        np.flip(self.pixel_array, axis)
-=======
                 raise Exception("axis must be a value between 0 and 2 (inclusive)")
+
+    def chunk(self, x1=0, y1=0, z1=0, x2=None, y2=None, z2=None) -> Core:
+        """
+        Get a three-dimensional section of the core scan.
+
+        Arguments:
+        ---------
+            x1: the starting x position for the chunk to be taken
+            y1: the starting y position for the chunk to be taken
+            z1: the starting z position for the chunk to be taken
+            x2: the ending x position for the chunk to be taken
+            y2: the ending y position for the chunk to be taken
+            z2: the ending z position for the chunk to be taken
+
+        Returns:
+        -------
+            New core object containing the specified chunk of the old core
+        """
+        if x2 is None:
+            x2 = len(self.pixel_array)
+        if y2 is None:
+            y2 = len(self.pixel_array[0])
+        if z2 is None:
+            z2 = len(self.pixel_array[0, 0])
+
+        # Make sure that the first value smaller
+        if x2 < x1:
+            temp = x1
+            x1 = x2
+            x2 = temp
+        if y2 < y1:
+            temp = y1
+            y1 = y2
+            y2 = temp
+        if z2 < z1:
+            temp = z1
+            z1 = z2
+            z2 = temp
+
+        new_core = Core(self.pixel_array[x1:x2, y1:y2, z1:z2], self.pixel_dimensions)
+        return new_core
 
     def trim(self, axis: int, loc_start: int, loc_end: int | None = None) -> None:
         """
@@ -166,46 +147,67 @@
                     :, :, loc_start : len(self.pixel_array[0, 0]) - loc_end
                 ]
             case _:
-                raise Exception("axis must be a value between 0 and 2 (inclusive)")
-
-    def chunk(self, x1=0, y1=0, z1=0, x2=None, y2=None, z2=None) -> Core:
-        """
-        Get a three-dimensional section of the core scan.
-
-        Arguments:
-        ---------
-            x1: the starting x position for the chunk to be taken
-            y1: the starting y position for the chunk to be taken
-            z1: the starting z position for the chunk to be taken
-            x2: the ending x position for the chunk to be taken
-            y2: the ending y position for the chunk to be taken
-            z2: the ending z position for the chunk to be taken
-
-        Returns:
-        -------
-            New core object containing the specified chunk of the old core
-        """
-        if x2 is None:
-            x2 = len(self.pixel_array)
-        if y2 is None:
-            y2 = len(self.pixel_array[0])
-        if z2 is None:
-            z2 = len(self.pixel_array[0, 0])
-
-        # Make sure that the first value smaller
-        if x2 < x1:
-            temp = x1
-            x1 = x2
-            x2 = temp
-        if y2 < y1:
-            temp = y1
-            y1 = y2
-            y2 = temp
-        if z2 < z1:
-            temp = z1
-            z1 = z2
-            z2 = temp
-
-        new_core = Core(self.pixel_array[x1:x2, y1:y2, z1:z2], self.pixel_dimensions)
-        return new_core
->>>>>>> 707eeb21
+                raise ValueError("axis must be a value between 0 and 2 (inclusive)")
+
+    def swapaxes(self, axis1: int, axis2: int) -> None:
+        """
+        Swap two axes of pixel_array.
+
+        Arguments:
+        ---------
+            axis1: integer either 0,1,2 specifying one axis to swap:
+                    0 corresponds to x-axis
+                    1 corresponds to y-axis
+                    2 corresponds to z-axis
+            axis2: integer either 0,1,2 specifying the second axis to swap:
+                    0 corresponds to x-axis
+                    1 corresponds to y-axis
+                    2 corresponds to z-axis
+
+        Returns:
+        -------
+            None
+
+        Raises:
+        ------
+            Exception if axes are values other than 0, 1, or 2
+        """
+        # make sure axis inputs are valid
+        if axis1 < 0 or axis1 > 2:
+            raise ValueError("axis1 must be a value between 0 and 2 (inclusive)")
+        if axis2 < 0 or axis2 > 2:
+            raise ValueError("axis2 must be a value between 0 and 2 (inclusive)")
+        
+        # swap axes in pixel array
+        self.pixel_array.swap_axes(axis1, axis2)
+
+        # swap values in pixel dimensions
+        temp = self.pixel_dimensions[axis1]
+        self.pixel_dimensions[axis1] = self.pixel_dimensions[axis2]
+        self.pixel_dimensions[axis2] = temp
+
+    def flip(self, axis: int) -> None:
+        """
+        Flips pixel_array on a given axis.
+
+        Arguments:
+        ---------
+            axis: integer either 0,1,2 specifying one axis to swap:
+                    0 corresponds to x-axis
+                    1 corresponds to y-axis
+                    2 corresponds to z-axis
+
+        Returns:
+        -------
+            None
+
+        Raises:
+        ------
+            Exception if axis is a value other than 0, 1, or 2
+        """
+        # make sure axis inputs are valid
+        if axis < 0 or axis > 2:
+            raise ValueError("axis must be a value between 0 and 2 (inclusive)")
+        
+        # swap axes in pixel array
+        np.flip(self.pixel_array, axis)