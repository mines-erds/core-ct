"""A class that abstracts the CT scan of a rock core."""

from __future__ import annotations
import numpy as np


class Core:
    """
    Abstracts properties of a core CT-scan and methods for manipulating it.

    Attributes
    ----------
        pixel_array -- 3D numpy array of pixel data that make up the core
        pixel_dimensions -- tuple containing the dimensions of each pixel/voxel

    Methods
    -------
        slice(self, axis, loc) -- get a 2D slice of the core
    """

    def __init__(
        self,
        pixel_array: np.ndarray | list[float],
        pixel_dimensions: tuple[float, float, float] = (1.0, 1.0, 1.0),
    ):
        """
        Construct necessary attributes of a Core.

        Arguments:
        ---------
            pixel_array: 3D numpy array of pixel data that make up the core
            pixel_dimensions: tuple containing the dimensions of each pixel/voxel
        """
        self.pixel_dimensions: tuple[float, float, float] = pixel_dimensions

        # data must be in a numpy array for slicing methods to work
        if not isinstance(pixel_array, np.ndarray):
            self.pixel_array = np.array(pixel_array)
        else:
            self.pixel_array = pixel_array

    def slice(self, axis: int, loc: int) -> np.ndarray:
        """
        Get a two-dimensional slice of the core at a specific location along an axis.

        Arguments:
        ---------
            axis: integer either 0,1,2 specifying which dimension to collapse:
                    0 corresponds to x-axis
                    1 corresponds to y-axis
                    2 corresponds to z-axis
            loc: integer value along the axis specifying the location of the slice

        Returns:
        -------
            2D numpy array representing a single slice of the core

        Raises:
        ------
            Exception if axis is a value other than 0, 1, or 2
        """
        match axis:
            case 0:
                return self.pixel_array[loc]
            case 1:
                return self.pixel_array[:, loc]
            case 2:
                return self.pixel_array[:, :, loc]
            case _:
                raise Exception("axis must be a value between 0 and 2 (inclusive)")

    def trim(self, axis: int, loc_start: int, loc_end: int | None = None) -> Core:
        """
        Reduces the dimensions of the core along a specified axis.

        Get a three-dimensional slice of the core scan by trimming off a specified
        amount on the requested axis. This function is symmetrical by default.

        Arguments:
        ---------
            axis: integer either 0,1,2 specifying which dimension to collapse:
                    0 corresponds to x-axis
                    1 corresponds to y-axis
                    2 corresponds to z-axis
            loc_start: specifies the amount to trim off the beginning.
            loc_end: specifies the amount to trim off the end.

        Returns:
        -------
            A new trimmed core object

        Raises:
        ------
            ValueError if axis is a value other than 0, 1, or 2
        """
        if loc_end is None:
            loc_end = loc_start

        match axis:
            case 0:
                new_pixel_array = self.pixel_array[
                    loc_start : len(self.pixel_array) - loc_end
                ]
            case 1:
                new_pixel_array = self.pixel_array[
                    :, loc_start : len(self.pixel_array[0]) - loc_end
                ]
            case 2:
                new_pixel_array = self.pixel_array[
                    :, :, loc_start : len(self.pixel_array[0, 0]) - loc_end
                ]
            case _:
                raise ValueError("axis must be a value between 0 and 2 (inclusive)")

        return Core(new_pixel_array, self.pixel_dimensions)

    def trim_by_percent(self, axis: int, percent_on_left: float, percent_on_right: float | None = None) -> Core:
        """
        Reduces the dimensions of the core along a specified axis.

        Get a three-dimensional slice of the core scan by trimming off a percent
        on the requested axis. This function is symmetrical by default.

        Arguments:
        ---------
            axis: integer either 0,1,2 specifying which dimension to collapse:
                    0 corresponds to x-axis
                    1 corresponds to y-axis
                    2 corresponds to z-axis
            percent_on_left: percent to trim off the left side.
            percent_on_right: percent to trim off the right side.

        Returns:
        -------
            A new trimmed core object

        Raises:
        ------
            ValueError if axis is a value other than 0, 1, or 2
        """
        if percent_on_right is None:
            percent_on_right = percent_on_left

        if percent_on_left > 0.5 or percent_on_right > 0.5:
            raise ValueError("Percents must be a less than 0.5")

        match axis:
            case 0:
                loc_start = int(self.pixel_array.shape[0] * percent_on_left)
                loc_end = int(self.pixel_array.shape[0] * percent_on_right)
                new_pixel_array = self.pixel_array[
                    loc_start : len(self.pixel_array) - loc_end
                ]
            case 1:
                loc_start = int(self.pixel_array.shape[1] * percent_on_left)
                loc_end = int(self.pixel_array.shape[1] * percent_on_right)
                new_pixel_array = self.pixel_array[
                    :, loc_start : len(self.pixel_array[0]) - loc_end
                ]
            case 2:
                loc_start = int(self.pixel_array.shape[2] * percent_on_left)
                loc_end = int(self.pixel_array.shape[2] * percent_on_right)
                new_pixel_array = self.pixel_array[
                    :, :, loc_start : len(self.pixel_array[0, 0]) - loc_end
                ]
            case _:
                raise ValueError("axis must be a value between 0 and 2 (inclusive)")

        return Core(new_pixel_array, self.pixel_dimensions)

    def swapaxes(self, axis1: int, axis2: int) -> Core:
        """
        Create a new Core object with swapped axes and updated pixel dimensions.

        Arguments:
        ---------
            axis1: integer specifying the first axis (0, 1, or 2)
                    0: x-axis
                    1: y-axis
                    2: z-axis
            axis2: integer specifying the second axis (0, 1, or 2)
                    0: x-axis
                    1: y-axis
                    2: z-axis

        Returns:
        -------
            New Core object containing swapped data and updated pixel dimensions

        Raises:
        ------
            ValueError if axes are values other than 0, 1, or 2
        """
        # make sure axis inputs are valid
        if axis1 < 0 or axis1 > 2:
            raise ValueError("axis1 must be a value between 0 and 2 (inclusive)")
        if axis2 < 0 or axis2 > 2:
            raise ValueError("axis2 must be a value between 0 and 2 (inclusive)")

        # swap axes in pixel array
        pixel_array = np.swapaxes(self.pixel_array, axis1, axis2)

        # swap values in pixel dimensions
        pixel_dimensions: list[float] = list(self.pixel_dimensions)
        pixel_dimensions[axis1] = self.pixel_dimensions[axis2]
        pixel_dimensions[axis2] = self.pixel_dimensions[axis1]

        # return new Core containing transformed data
        return Core(pixel_array=pixel_array, pixel_dimensions=tuple(pixel_dimensions))

    def flip(self, axis: int) -> Core:
        """
        Create a new `Core` object with data reversed along the given axis.

        Arguments:
        ---------
            axis: integer specifying which axis to reverse (0, 1, or 2)
                    0: x-axis
                    1: y-axis
                    2: z-axis

        Returns:
        -------
            New Core object containing flipped data

        Raises:
        ------
            ValueError if axis is a value other than 0, 1, or 2
        """
        # make sure axis inputs are valid
        if axis < 0 or axis > 2:
            raise ValueError("axis must be a value between 0 and 2 (inclusive)")

        # swap axes in pixel array
        pixel_array = np.flip(self.pixel_array, axis)

        # return new Core containing transformed data
        return Core(pixel_array=pixel_array, pixel_dimensions=self.pixel_dimensions)

    def rotate(self, axis: int, k: int = 1, clockwise: bool = False) -> Core:
        """
        Create a new `Core` object with data rotated 90 degrees about `axis` `k` times.

        Rotates counter-clockwise by default, set `clockwise` to `True` to rotate
        clockwise instead.

        Arguments:
        ---------
            axis: integer specifying which axis to rotate about (0, 1, or 2)
                    0: x-axis
                    1: y-axis
                    2: z-axis
            k: number of times to rotate pixel_array 90 degrees
            clockwise: whether or not to rotate clockwise instead of counter-clockwise

        Returns:
        -------
            New Core object containing rotated data and pixel dimensions

        Raises:
        ------
            ValueError if axis is a value other than 0, 1, or 2
        """
        # make sure axis inputs are valid
        if axis < 0 or axis > 2:
            raise ValueError("axis must be a value between 0 and 2 (inclusive)")

        # handle clockwise/counter-clockwise conversion
        if clockwise:
            k = -k

        # figure out which axis to use in call to numpy.rot90()
        axis1: int
        axis2: int

        match axis:
            case 0:
                axis1 = 1
                axis2 = 2
            case 1:
                axis1 = 0
                axis2 = 2
            case 2:
                axis1 = 0
                axis2 = 1

        pixel_array = np.rot90(self.pixel_array, k=k, axes=(axis1, axis2))

        # correcting pixel_dimensions below the rot90 call so pixel_dimensions won't
        # be messed up if rot90 fails

        # figure out how to modify pixel_dimensions
        # if k is even, the array is being rotated by a factor of 180 degrees so we
        # don't need to worry about switching dimensions
        pixel_dimensions: list[float] = list(self.pixel_dimensions)
        if k % 2 != 0:
            # swap dimensions of correct axes
            pixel_dimensions[axis1] = self.pixel_dimensions[axis2]
            pixel_dimensions[axis2] = self.pixel_dimensions[axis1]

        # return new Core with transformed data
        return Core(pixel_array=pixel_array, pixel_dimensions=tuple(pixel_dimensions))

    def chunk(self, x1=0, y1=0, z1=0, x2=None, y2=None, z2=None) -> Core:
        """
        Get a three-dimensional section of the core scan.

        Arguments:
        ---------
            x1: the starting x position for the chunk to be taken
            y1: the starting y position for the chunk to be taken
            z1: the starting z position for the chunk to be taken
            x2: the ending x position for the chunk to be taken
            y2: the ending y position for the chunk to be taken
            z2: the ending z position for the chunk to be taken

        Returns:
        -------
            New core object containing the specified chunk of the old core
        """
        if x2 is None:
            x2 = len(self.pixel_array)
        if y2 is None:
            y2 = len(self.pixel_array[0])
        if z2 is None:
            z2 = len(self.pixel_array[0, 0])

        # Make sure that the first value smaller
        if x2 < x1:
            temp = x1
            x1 = x2
            x2 = temp
        if y2 < y1:
            temp = y1
            y1 = y2
            y2 = temp
        if z2 < z1:
            temp = z1
            z1 = z2
            z2 = temp

        new_core = Core(self.pixel_array[x1:x2, y1:y2, z1:z2], self.pixel_dimensions)
        return new_core

<<<<<<< HEAD
    def filter(self, brightness_filter) -> Core:
        """
        Get a three-dimensional section of the core scan.

        Arguments:
        ---------
            brightness_filter: lambda function that defines what will be filtered out.
                               This function must either return the passed value or set
                               it to None.

        Returns:
        -------
            New core object with only the specified brightness values left.
        """
        core_filtered = self.pixel_array.copy()
        for i, row in enumerate(self.pixel_array):
            for j, col in enumerate(row):
                for k, brightness in enumerate(col):
                    core_filtered[i][j][k] = brightness_filter(brightness)

        new_core = Core(core_filtered, self.pixel_dimensions)
        return new_core
=======
    def join(self, core: Core, axis: int = 0) -> Core:
        """
        Join a core to the current core on a specified axis.

        Arguments:
        ---------
            core: the `Core` object to join with the current core
            axis: integer specifying which axis to join the cores on
                    0: x-axis
                    1: y-axis
                    2: z-axis

        Returns:
        -------
            New core object made up of the two joined arrays

        Raises:
        ------
            ValueError if axis is a value other than 0, 1, or 2
            ValueError if the `pixel_dimensions` of the cores don't match
            ValueError if the shapes of the cores along an axis don't match
        """
        # Check that the axis values are valid
        if axis < 0 or axis > 2:
            raise ValueError("axis must be a value between 0 and 2 (inclusive)")

        # Check that the pixel dimensions match between the two cores
        if core.pixel_dimensions != self.pixel_dimensions:
            raise ValueError(
                "the core's pixel dimensions must match, {source} != {target}".format(
                    source=core.pixel_dimensions, target=self.pixel_dimensions
                )
            )

        # Join the two pixel arrays together
        joined_pixel_array = np.append(self.pixel_array, core.pixel_array, axis=axis)

        return Core(joined_pixel_array, self.pixel_dimensions)
>>>>>>> 071f30e7
<|MERGE_RESOLUTION|>--- conflicted
+++ resolved
@@ -342,7 +342,7 @@
         new_core = Core(self.pixel_array[x1:x2, y1:y2, z1:z2], self.pixel_dimensions)
         return new_core
 
-<<<<<<< HEAD
+
     def filter(self, brightness_filter) -> Core:
         """
         Get a three-dimensional section of the core scan.
@@ -365,7 +365,7 @@
 
         new_core = Core(core_filtered, self.pixel_dimensions)
         return new_core
-=======
+
     def join(self, core: Core, axis: int = 0) -> Core:
         """
         Join a core to the current core on a specified axis.
@@ -403,5 +403,4 @@
         # Join the two pixel arrays together
         joined_pixel_array = np.append(self.pixel_array, core.pixel_array, axis=axis)
 
-        return Core(joined_pixel_array, self.pixel_dimensions)
->>>>>>> 071f30e7
+        return Core(joined_pixel_array, self.pixel_dimensions)